--- conflicted
+++ resolved
@@ -15,14 +15,8 @@
     runs-on: ubuntu-latest
     steps:
       - uses: actions/checkout@v2
-<<<<<<< HEAD
-      - run: sudo apt-get install -yqq libdbus-1-dev
-=======
-        with:
-            submodules: true
       - name: Install libdbus-1-dev
         run: sudo apt update && sudo apt-get install -yqq libdbus-1-dev
->>>>>>> 91e8b56d
       - name: Install latest nightly
         uses: actions-rs/toolchain@v1
         with:
