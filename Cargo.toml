--- conflicted
+++ resolved
@@ -61,13 +61,9 @@
 strip = "symbols"
 
 [target.'cfg(any(target_os = "linux", target_os = "windows", target_os = "macos"))'.dependencies]
-<<<<<<< HEAD
 cxlib_captcha = { git = "https://github.com/worksoup/cxlib.git" }
-=======
-cxlib_captcha = { path = "./cxlib/crates/cxlib_captcha" }
 
 [build-dependencies]
 resvg = "0.44"
 ico = "0.3"
-embed-resource = "3.0"
->>>>>>> 998970f4
+embed-resource = "3.0"