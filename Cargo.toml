--- conflicted
+++ resolved
@@ -14,13 +14,8 @@
 # along with this program.  If not, see <https://www.gnu.org/licenses/>.
 
 [package]
-<<<<<<< HEAD
 name = "xdsign"
-version = "0.0.1"
-=======
-name = "cxsign"
-version = "0.3.0"
->>>>>>> a8ffc908
+version = "0.0.2"
 edition = "2021"
 
 # See more keys and their definitions at https://doc.rust-lang.org/cargo/reference/manifest.html
