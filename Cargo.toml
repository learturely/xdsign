# Copyright (C) 2024 worksoup <https://github.com/worksoup/>
#
# This program is free software: you can redistribute it and/or modify
# it under the terms of the GNU Affero General Public License as published
# by the Free Software Foundation, either version 3 of the License, or
# (at your option) any later version.
#
# This program is distributed in the hope that it will be useful,
# but WITHOUT ANY WARRANTY; without even the implied warranty of
# MERCHANTABILITY or FITNESS FOR A PARTICULAR PURPOSE.  See the
# GNU Affero General Public License for more details.
#
# You should have received a copy of the GNU Affero General Public License
# along with this program.  If not, see <https://www.gnu.org/licenses/>.

[package]
name = "xdsign"
version = "0.0.6"
edition = "2021"

# See more keys and their definitions at https://doc.rust-lang.org/cargo/reference/manifest.html
[features]
default = ["completions"]
completions = ["completion-nu", "completion-carapace", "completion-fig"]
completion-nu = ["clap_complete_command/nushell"]
completion-carapace = ["clap_complete_command/carapace"]
completion-fig = ["clap_complete_command/fig"]

[dependencies]
x_l4rs = { git = "https://github.com/learturely/x_l4rs.git" }
#authxd = { path = "../../authxd" }
# tikv-jemallocator = "0.5"
clap = { version = "4.5", features = ["derive"] }
<<<<<<< HEAD
cxsign = { git = "https://github.com/worksoup/newsign.git", branch = "dev-v0.2" }
=======
clap_complete_command = { version = "0.6", default-features = false }
cxlib = { path = "newsign" }
>>>>>>> e7e5cc45
# cxsign = { path = "../newsign/" }
env_logger = "0.11"
indicatif = "0.17"
indicatif-log-bridge = "0.2"
inquire = "0.7"
log = { version = "0.4", features = ["release_max_level_info"] }
wnewtype = { git = "https://github.com/worksoup/wnewtype.git" }
xddcc = { git = "https://github.com/learturely/xddcc.git" }
xdsign_data = { git = "https://github.com/learturely/xdsign_data.git" }

[profile.release]
panic = "abort"
codegen-units = 1
lto = "fat"
strip = "symbols"<|MERGE_RESOLUTION|>--- conflicted
+++ resolved
@@ -31,12 +31,8 @@
 #authxd = { path = "../../authxd" }
 # tikv-jemallocator = "0.5"
 clap = { version = "4.5", features = ["derive"] }
-<<<<<<< HEAD
-cxsign = { git = "https://github.com/worksoup/newsign.git", branch = "dev-v0.2" }
-=======
+cxlib = { git = "https://github.com/worksoup/newsign.git", branch = "dev-v0.2" }
 clap_complete_command = { version = "0.6", default-features = false }
-cxlib = { path = "newsign" }
->>>>>>> e7e5cc45
 # cxsign = { path = "../newsign/" }
 env_logger = "0.11"
 indicatif = "0.17"
