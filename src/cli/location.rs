--- conflicted
+++ resolved
@@ -21,13 +21,8 @@
     },
     Location, LocationWithRange,
 };
-<<<<<<< HEAD
-use log::{debug, error, info, warn};
-use std::path::PathBuf;
-=======
-use log::{error, warn};
+use log::{error, info, warn};
 use std::{collections::HashMap, path::PathBuf};
->>>>>>> c1eff374
 
 #[derive(Subcommand, Debug)]
 pub enum LocationSubCommand {
