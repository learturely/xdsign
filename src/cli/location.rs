--- conflicted
+++ resolved
@@ -12,62 +12,16 @@
 //
 // You should have received a copy of the GNU Affero General Public License
 // along with this program.  If not, see <https://www.gnu.org/licenses/>.
-<<<<<<< HEAD
-
-use std::path::PathBuf;
-
-use cxsign::{
-    store::{
-        tables::{AliasTable, LocationTable},
-        DataBase, DataBaseTableTrait,
-    },
-    Location,
-=======
 
 use clap::Subcommand;
 use cxlib::dir::AppInfo;
 use cxlib::{
     default_impl::store::{AccountTable, AliasTable, DataBase, DataBaseTableTrait, LocationTable},
     types::{Location, LocationWithRange},
->>>>>>> 29f824dc
 };
 use log::{error, warn};
 use std::{collections::HashMap, path::PathBuf};
 
-<<<<<<< HEAD
-fn 为数据库添加位置(table: &LocationTable, course_id: i64, 位置: &Location) -> i64 {
-    // 为指定课程添加位置。
-    let mut 位置id = 0_i64;
-    loop {
-        if table.has_location(位置id) {
-            位置id += 1;
-            continue;
-        }
-        table.add_location_or(位置id, course_id, 位置, |_, _, _, _| {});
-        break;
-    }
-    位置id
-}
-
-pub struct Struct位置操作使用的信息 {
-    pub location_id: Option<i64>,
-    pub list: bool,
-    pub new: Option<String>,
-    pub import: Option<PathBuf>,
-    pub export: Option<PathBuf>,
-    pub alias: Option<String>,
-    pub remove: bool,
-    pub remove_locations: bool,
-    pub remove_aliases: bool,
-    pub course: Option<i64>,
-    pub global: bool,
-    pub yes: bool,
-}
-
-pub fn location(db: &DataBase, 位置操作使用的信息: Struct位置操作使用的信息) {
-    let location_table = LocationTable::from_ref(db);
-    let alias_table = AliasTable::from_ref(db);
-=======
 #[derive(Subcommand, Debug)]
 pub enum LocationSubCommand {
     /// 添加位置或别名。
@@ -159,7 +113,6 @@
 }
 
 pub fn parse_location_sub_command(db: &DataBase, sub_command: LocationSubCommand) {
->>>>>>> 29f824dc
     fn confirm(msg: &str) -> bool {
         inquire::Confirm::new(msg)
             .with_default(false)
@@ -229,45 +182,6 @@
                 })
             }
         }
-<<<<<<< HEAD
-        let 位置id = 为数据库添加位置(
-            &location_table,
-            course_id,
-            &Location::parse(&new).unwrap_or_else(|e| panic!("{}", e)),
-        );
-        if let Some(alias) = alias {
-            alias_table.add_alias_or(&alias, 位置id, |alias_table, alias, 位置id| {
-                alias_table.update_alias(alias, 位置id);
-            })
-        }
-    } else if let Some(import) = import {
-        let over_args = || {
-            lication_id.is_some()
-                || export.is_some()
-                || alias.is_some()
-                || remove
-                || remove_locations
-                || remove_aliases
-                || course.is_some()
-                || global
-                || yes
-        };
-        if over_args() {
-            eprintln!(
-                "本行命令将被解释为导入位置。可同时起效的选项有 `-l, --list`, 其余选项将不起效。"
-            )
-        }
-        let contents = std::fs::read_to_string(import).expect("文件读取失败，请检查路径是否正确！");
-        let contents = contents.split('\n');
-        let mut line_count = 1_i64;
-        for line in contents {
-            if !line.is_empty() {
-                let data: Vec<&str> = line.split('$').collect();
-                if data.len() > 1 {
-                    let mut course_id = -1_i64;
-                    if let Ok(id) = data[0].trim().parse::<i64>() {
-                        course_id = id;
-=======
         LocationSubCommand::Remove { command, yes } => {
             if !yes {
                 let ans = confirm("警告：是否删除？");
@@ -288,107 +202,19 @@
                         for alias in aliases.iter() {
                             AliasTable::delete_alias(db, alias)
                         }
->>>>>>> 29f824dc
                     } else {
                         warn!("警告：未指定有效的位置，将不做任何事情。");
                     }
-<<<<<<< HEAD
-                    if let Ok(位置) = Location::parse(data[1]) {
-                        let 位置id = 为数据库添加位置(&location_table, course_id, &位置);
-                        if data.len() > 2 {
-                            let 别名列表: Vec<_> = data[2].split('/').map(|s| s.trim()).collect();
-                            for 别名 in 别名列表 {
-                                if !别名.is_empty() {
-                                    alias_table.add_alias_or(
-                                        别名,
-                                        位置id,
-                                        |alias_table, 别名, 位置id| {
-                                            alias_table.update_alias(别名, 位置id);
-                                        },
-                                    )
-                                }
-                            }
-                        }
-=======
                 }
                 Remove::Aliases { alias } => {
                     if AliasTable::has_alias(db, &alias) {
                         AliasTable::delete_alias(db, &alias);
->>>>>>> 29f824dc
                     } else {
                         warn!("警告：该别名并不存在，将不做任何事情。");
                     }
                 }
             }
         }
-<<<<<<< HEAD
-    } else if let Some(export) = export {
-        let over_args = || {
-            lication_id.is_some()
-                || alias.is_some()
-                || remove
-                || remove_locations
-                || remove_aliases
-                || course.is_some()
-                || global
-                || yes
-        };
-        if over_args() {
-            eprintln!(
-                "本行命令将被解释为导出位置。可同时起效的选项有 `-l, --list`, 其余选项将不起效。"
-            )
-        }
-        let 位置列表 = location_table.get_locations();
-        let mut contents = String::new();
-        for (位置id, 位置) in 位置列表 {
-            let aliases = alias_table.get_aliases(位置id);
-            let mut aliases_contents = String::new();
-            if !aliases.is_empty() {
-                aliases_contents.push_str(&aliases[0]);
-                for i in 1..aliases.len() {
-                    aliases_contents.push('/');
-                    aliases_contents.push_str(&aliases[i]);
-                }
-            }
-            #[cfg(debug_assertions)]
-            println!("{aliases:?}");
-            contents += format!("{}${}${}\n", 位置.0, 位置.1, aliases_contents).as_str()
-        }
-        std::fs::write(export, contents).expect("文件写入出错，请检查路径是否正确！");
-    } else if let Some(ref alias) = alias
-        && let Some(位置id) = lication_id
-    {
-        let over_args =
-            || remove || remove_locations || remove_aliases || course.is_some() || global || yes;
-        if over_args() {
-            eprintln!(
-                "本行命令将被解释为设置别名。需要 `location_id` 参数。可同时起效的选项有 `-l, --list`, 其余选项将不起效。"
-            )
-        }
-        if 位置id < 0 || location_table.has_location(位置id) {
-            alias_table.add_alias_or(alias, 位置id, |alias_table, alias, 位置id| {
-                alias_table.update_alias(alias, 位置id);
-            });
-        } else {
-            eprintln!("警告：不能为不存在的位置添加别名！将不做任何事。")
-        }
-    } else if remove {
-        let over_args = || remove_locations || remove_aliases || course.is_some() || global;
-        if !yes {
-            let ans = confirm("警告：是否删除？");
-            if !ans {
-                return;
-            }
-        }
-        if let Some(alias) = alias {
-            if over_args() || lication_id.is_some() {
-                eprintln!(
-                    "本行命令将被解释为删除别名。可同时起效的选项有 `-l, --list`, 其余选项将不起效。"
-                )
-            }
-            if alias_table.has_alias(&alias) {
-                alias_table.delete_alias(&alias);
-=======
         LocationSubCommand::Reduce {
             reduce_type,
             yes,
@@ -409,7 +235,6 @@
                     .collect()
             } else if all {
                 LocationTable::get_locations(db).into_keys().collect()
->>>>>>> 29f824dc
             } else {
                 vec![]
             };
@@ -438,33 +263,8 @@
                     aliases.push(alias)
                 }
             }
-<<<<<<< HEAD
-            location_table.delete_location(位置id);
-        }
-    } else if remove_aliases || remove_locations {
-        if course.is_some() && global {
-            eprintln!("选项`-c, --course` 和 `-g, --global` 不会同时起效，将解释为前者。")
-        }
-        let 待操作位置列表: Vec<_> = if let Some(course_id) = course {
-            location_table.get_location_map_by_course(course_id)
-                .keys()
-                .map(|id| *id)
-                .collect()
-        } else if global {
-            location_table.get_locations()
-                .keys()
-                .filter_map(|id| if (*id) == -1 { Some(*id) } else { None })
-                .collect()
-        } else {
-            location_table.get_locations().keys().map(|id| *id).collect()
-        };
-        if !yes {
-            let ans = confirm("警告：是否删除？");
-            if !ans {
-=======
             if !delete_locations && aliases.is_empty() {
                 warn!("警告：未指定任何有效的别名，将不做任何事情。");
->>>>>>> 29f824dc
                 return;
             }
             if !yes {
@@ -478,12 +278,6 @@
                     LocationTable::delete_location(db, location_id);
                 }
             }
-<<<<<<< HEAD
-            for 位置id in 待操作位置列表 {
-                let aliases = alias_table.get_aliases(位置id);
-                for alias in aliases {
-                    alias_table.delete_alias(&alias);
-=======
             for alias in aliases {
                 AliasTable::delete_alias(db, &alias)
             }
@@ -530,7 +324,6 @@
                         }
                     }
                     line_count += 1;
->>>>>>> 29f824dc
                 }
                 do_something = true;
             }
@@ -568,50 +361,6 @@
                     }
                 }
             }
-<<<<<<< HEAD
-            for 位置id in 待操作位置列表 {
-                location_table.delete_location(位置id);
-            }
-        }
-    }
-    if list {
-        if global {
-            // 列出所有全局位置。
-            let 位置列表 = location_table.get_locations();
-            for 位置 in 位置列表 {
-                if 位置.1 .0 == -1 {
-                    println!(
-                        "位置id: {}, 课程号: {}, 位置: {},\n\t别名: {:?}",
-                        位置.0,
-                        位置.1 .0,
-                        位置.1 .1,
-                        alias_table.get_aliases(位置.0)
-                    )
-                }
-            }
-        } else if let Some(course_id) = course {
-            // 列出指定课程的位置。
-            let 位置列表 = location_table.get_location_map_by_course(course_id);
-            for 位置 in 位置列表 {
-                println!(
-                    "位置id: {}, 位置: {},\n\t别名: {:?}",
-                    位置.0,
-                    位置.1,
-                    alias_table.get_aliases(位置.0)
-                )
-            }
-        } else {
-            // 列出所有位置。
-            let 位置列表 = location_table.get_locations();
-            for 位置 in 位置列表 {
-                println!(
-                    "位置id: {}, 课程号: {}, 位置: {},\n\t别名: {:?}",
-                    位置.0,
-                    位置.1 .0,
-                    位置.1 .1,
-                    alias_table.get_aliases(位置.0)
-                )
-=======
             if !do_something {
                 warn!("未指定任何参数，不做任何事情。")
             }
@@ -664,7 +413,6 @@
                     .map_err(|e| warn!("文件写入出错，请检查路径是否正确！错误信息：{e}"));
             } else {
                 println!("{contents}")
->>>>>>> 29f824dc
             }
         }
     }
