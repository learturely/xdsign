// Copyright (C) 2024 worksoup <https://github.com/worksoup/>
//
// This program is free software: you can redistribute it and/or modify
// it under the terms of the GNU Affero General Public License as published
// by the Free Software Foundation, either version 3 of the License, or
// (at your option) any later version.
//
// This program is distributed in the hope that it will be useful,
// but WITHOUT ANY WARRANTY; without even the implied warranty of
// MERCHANTABILITY or FITNESS FOR A PARTICULAR PURPOSE.  See the
// GNU Affero General Public License for more details.
//
// You should have received a copy of the GNU Affero General Public License
// along with this program.  If not, see <https://www.gnu.org/licenses/>.

pub mod arg;
pub mod location;

use cxsign::{
    store::{
        tables::{AccountTable, ExcludeTable},
        DataBase, DataBaseTableTrait,
    },
    Activity, DefaultGestureOrSigncodeSignner, DefaultLocationSignner, DefaultNormalOrRawSignner,
    DefaultPhotoSignner, DefaultQrCodeSignner, RawSign, Session, Sign, SignResult, SignTrait,
    SignnerTrait,
};
use log::{info, warn};
use std::collections::HashMap;

use self::arg::CliArgs;

fn match_signs(
    raw_sign: RawSign,
    db: &DataBase,
    sessions: &[Session],
    cli_args: &CliArgs,
) -> Result<(), Box<cxsign::Error>> {
    let sign_name = raw_sign.name.clone();
    let mut sign = if sessions.is_empty() {
        warn!("无法判断签到[{sign_name}]的签到类型。");
        Sign::Unknown(raw_sign)
    } else {
        info!("成功判断签到[{sign_name}]的签到类型。");
        raw_sign.to_sign(&sessions[0])
    };
    let sign = &mut sign;
    let CliArgs {
        location_str,
        image,
        signcode,
        precisely,
    } = cli_args;
    let mut sign_results = HashMap::new();
    let sessions = sessions.iter();
    match sign {
        Sign::Photo(ps) => {
            info!("签到[{sign_name}]为拍照签到。");
            sign_results = DefaultPhotoSignner::new(image).sign(ps, sessions)?;
        }
        Sign::Normal(ns) => {
            info!("签到[{sign_name}]为普通签到。");
            sign_results = DefaultNormalOrRawSignner.sign(ns, sessions)?;
        }
        Sign::QrCode(qs) => {
            info!("签到[{sign_name}]为二维码签到。");
            sign_results = DefaultQrCodeSignner::new(db, location_str, image, &None, *precisely)
                .sign(qs, sessions)?;
        }
        Sign::Gesture(gs) => {
            info!("签到[{sign_name}]为手势签到。");
            if let Some(signcode) = signcode {
                sign_results = DefaultGestureOrSigncodeSignner::new(signcode).sign(gs, sessions)?;
            } else {
                warn!(
                    "所有用户在手势签到[{}]中签到失败！需要提供签到码！",
                    gs.as_inner().name
                )
            }
        }
        Sign::Location(ls) => {
            info!("签到[{sign_name}]为位置签到。");
            sign_results = DefaultLocationSignner::new(db, location_str).sign(ls, sessions)?;
        }
        Sign::Signcode(ss) => {
            info!("签到[{sign_name}]为签到码签到。");
            if let Some(signcode) = signcode {
                sign_results = DefaultGestureOrSigncodeSignner::new(signcode).sign(ss, sessions)?;
            } else {
                warn!(
                    "所有用户在手势签到[{}]中签到失败！需要提供签到码！",
                    ss.as_inner().name
                )
            }
        }
        Sign::Unknown(us) => {
            warn!("签到[{}]为无效签到类型！", us.name);
            sign_results = DefaultNormalOrRawSignner.sign(us, sessions)?;
        }
    }
    if !sign_results.is_empty() {
        info!("签到活动[{}]签到结果：", sign.as_inner().name);
        for (session, sign_result) in sign_results {
            if let SignResult::Fail { msg } = sign_result {
                warn!(
                    "\t用户[{}]签到失败！失败信息：[{:?}]",
                    session.get_stu_name(),
                    msg
                );
            } else {
<<<<<<< HEAD
                println!("\t用户[{}]签到成功！", 用户真名.get_stu_name(), );
=======
                info!("\t用户[{}]签到成功！", session.get_stu_name(),);
>>>>>>> 580b95ad
            }
        }
    }
    Ok(())
}

pub fn do_sign(
    db: DataBase,
    active_id: Option<i64>,
    accounts_str: Option<String>,
    cli_args: CliArgs,
) -> Result<(), Box<cxsign::Error>> {
    let account_table = AccountTable::from_ref(&db);
    let (sessions, has_accounts_arg) = if let Some(accounts_str) = &accounts_str {
        (
            account_table.get_sessions_by_accounts_str(accounts_str),
            true,
        )
    } else {
        (account_table.get_sessions(), false)
    };
    let (valid_signs, other_signs, _) =
        Activity::get_all_activities(ExcludeTable::from_ref(&db), sessions.values(), false)
            .unwrap();
    let signs = if let Some(active_id) = active_id {
        let (sign, sessions) = {
            if let Some(s1) = valid_signs
                .into_iter()
                .find(|kv| kv.0.as_inner().active_id == active_id.to_string())
            {
                s1
            } else if let Some(s2) = other_signs
                .into_iter()
                .find(|kv| kv.0.as_inner().active_id == active_id.to_string())
            {
                s2
            } else if has_accounts_arg {
                panic!(
                    "没有该签到活动！请检查签到活动 ID 是否正确或所指定的账号是否存在该签到活动！"
                );
            } else {
                panic!("没有该签到活动！请检查签到活动 ID 是否正确！");
            }
        };
        let mut map = HashMap::new();
        map.insert(sign, sessions);
        map
    } else {
        let mut signs = HashMap::new();
        for (sign, sessions) in valid_signs {
            signs.insert(sign, sessions);
        }
        signs
    };
    if signs.is_empty() {
        warn!("签到列表为空。");
    }
    for (sign, sessions) in signs {
        info!("即将处理签到：[{}], id 为 {}, 开始时间为 {}, 课程为 {} / {} / {}",
            sign.name,
            sign.active_id,
            chrono::DateTime::from_timestamp(sign.start_timestamp, 0).unwrap().format("%Y/%m/%d %H:%M"),
            sign.course.get_class_id(),
            sign.course.get_id(),
            sign.course.get_name());
        let mut names = Vec::new();
        for s in sessions.iter() {
            names.push(s.get_stu_name().to_string())
        }
        info!("签到者：{names:?}");
        match_signs(sign, &db, &sessions, &cli_args).unwrap_or_else(|e| warn!("{e}"));
    }
    Ok(())
}<|MERGE_RESOLUTION|>--- conflicted
+++ resolved
@@ -108,11 +108,7 @@
                     msg
                 );
             } else {
-<<<<<<< HEAD
-                println!("\t用户[{}]签到成功！", 用户真名.get_stu_name(), );
-=======
                 info!("\t用户[{}]签到成功！", session.get_stu_name(),);
->>>>>>> 580b95ad
             }
         }
     }
