--- conflicted
+++ resolved
@@ -32,11 +32,8 @@
 };
 use log::{error, info, warn};
 use std::{collections::HashMap, io::stdout};
-<<<<<<< HEAD
 use x_l4rs::IDSLoginImpl;
 use xdsign_data::LocationPreprocessor;
-=======
->>>>>>> 79c83295
 
 const NOTICE: &str = r#"
     
@@ -81,11 +78,18 @@
         .unwrap_or_else(|e| error!("{e}"));
     let login_solver = IDSLoginImpl::TARGET_LEARNING.get_login_solver(|a, b| {
         time_it_and_print_result(|| {
-            Ok(cxlib::imageproc::find_sub_image(
-                a,
-                b,
-                cxlib::imageproc::slide_solvers::find_max_cross_correlation_normalized,
-            ))
+            use cxlib::imageproc::{
+                find_sub_image,
+                match_template::{match_template_for_slide, MatchTemplateMethod},
+            };
+            Ok(find_sub_image(a, b, |a, b, mask| {
+                match_template_for_slide(
+                    a,
+                    b,
+                    MatchTemplateMethod::CrossCorrelationNormalized,
+                    mask,
+                )
+            }))
         })
     });
     let login_type = login_solver.login_type().to_owned();
