// Copyright (C) 2024 worksoup <https://github.com/worksoup/>
//
// This program is free software: you can redistribute it and/or modify
// it under the terms of the GNU Affero General Public License as published
// by the Free Software Foundation, either version 3 of the License, or
// (at your option) any later version.
//
// This program is distributed in the hope that it will be useful,
// but WITHOUT ANY WARRANTY; without even the implied warranty of
// MERCHANTABILITY or FITNESS FOR A PARTICULAR PURPOSE.  See the
// GNU Affero General Public License for more details.
//
// You should have received a copy of the GNU Affero General Public License
// along with this program.  If not, see <https://www.gnu.org/licenses/>.

mod cli;
mod xddcc;

// #[global_allocator]
// static GLOBAL: tikv_jemallocator::Jemalloc = tikv_jemallocator::Jemalloc;
use clap::CommandFactory;
use cli::arg::{AccountSubCommand, Args, MainCommand};
use cxlib::{
    activity::{Activity, RawSign},
<<<<<<< HEAD
    default_impl::store::{AccountTable, DataBase, ExcludeTable},
=======
    captcha::CaptchaType,
    default_impl::store::{AccountTable, AliasTable, DataBase, ExcludeTable, LocationTable},
>>>>>>> e4f03936
    sign::SignTrait,
    store::Dir,
    types::Location,
    user::{DefaultLoginSolver, LoginSolverTrait, LoginSolverWrapper, LoginSolvers, Session},
};
use log::{error, info, warn};
use std::{collections::HashMap, io::stdout};
use x_l4rs::IDSLoginImpl;
use xdsign_data::LocationPreprocessor;

const NOTICE: &str = r#"
    
++++++++++++++++++++++++++++++++++++++++++++++++++++++++++++++++

    列出签到时会默认排除从未发过签到或最后一次签到在 160 天
    之前的课程。

    如有需要，请使用 `cxsign list -a` 命令强制列出所有签到
    或使用 `cxsign list -c <COURSE_ID>` 列出特定课程的签
    到，此时将会刷新排除列表。

    注意，`cxsign list -a` 耗时十几秒到数分钟不等。不过后者
    耗时较短。

++++++++++++++++++++++++++++++++++++++++++++++++++++++++++++++++

"#;
fn init_output() -> indicatif::MultiProgress {
    let env = env_logger::Env::default().filter_or("RUST_LOG", "info");
    let mut builder = env_logger::Builder::from_env(env);
    builder.target(env_logger::Target::Stderr);
    let logger = builder.build();
    let multi = indicatif::MultiProgress::new();
    indicatif_log_bridge::LogWrapper::new(multi.clone(), logger)
        .try_init()
        .unwrap_or_else(|e| {
            error!("日志初始化失败。错误信息：{e}.");
            panic!()
        });
    multi
}
fn init_function() {
    if let Some(captcha_type) = std::env::var("CX_CAPTCHA_TYPE")
        .ok()
        .and_then(|s| s.parse().ok())
    {
        let _ = CaptchaType::set_global_default(&captcha_type);
    }
    Dir::set_config_dir_info("TEST_XDSIGN", "rt.lea", "Leart", "xdsign");
    Location::set_boxed_location_preprocessor(Box::new(LocationPreprocessor))
        .unwrap_or_else(|e| error!("{e}"));
    let login_solver = IDSLoginImpl::TARGET_LEARNING.get_login_solver(|a, b| {
        Ok(cxlib::imageproc::find_sub_image(
            a,
            b,
            cxlib::imageproc::slide_solvers::find_min_sum_of_squared_errors,
        ))
    });
    let login_type = login_solver.login_type().to_owned();
    LoginSolvers::register(login_solver)
        .unwrap_or_else(|_| warn!("登录协议 `{login_type}` 注册失败！"));
}
pub fn run() {
    let multi = init_output();
    init_function();
    let args = <Args as clap::Parser>::parse();
    let Args {
        command,
        id,
        uid,
        location,
        image,
        code,
        #[cfg(any(target_os = "linux", target_os = "windows", target_os = "macos"))]
        precisely,
    } = args;
    let db = DataBase::default();
    db.add_table::<AccountTable>();
    db.add_table::<ExcludeTable>();
    if let Some(sub_cmd) = command {
        match sub_cmd {
            MainCommand::Account { command } => {
                match command {
                    AccountSubCommand::Add { uname, passwd } => {
                        let pwd = cxlib::utils::inquire_pwd(passwd);
                        let login_type_and_uname = uname.split_once(":");
                        let session = if let Some((login_type, uname)) = login_type_and_uname {
                            AccountTable::login(&db, uname.into(), pwd, login_type.into())
                        } else {
                            AccountTable::login(
                                &db,
                                uname.clone(),
                                pwd,
                                DefaultLoginSolver.login_type().into(),
                            )
                        };
                        // 添加账号。
                        match session {
                            Ok(session) => info!(
                                "添加账号 [{uname}]（用户名：{}）成功！",
                                session.get_stu_name()
                            ),
                            Err(e) => warn!("添加账号 [{uname}] 失败：{e}."),
                        };
                    }
                    AccountSubCommand::Remove { uid, yes } => {
                        if !yes {
                            let ans = inquire::Confirm::new("是否删除？")
                                .with_default(false)
                                .prompt()
                                .unwrap_or_else(|e| {
                                    warn!("无法识别输入：{e}.");
                                    false
                                });
                            if !ans {
                                return;
                            }
                        }
                        // 删除指定账号。
                        AccountTable::delete_account(&db, &uid);
                    }
                }
            }
            MainCommand::Accounts { fresh } => {
                let sessions: Vec<Session> = if fresh {
                    AccountTable::get_accounts(&db)
                        .into_iter()
                        .filter_map(|a| {
                            let session = Session::relogin(
                                a.uname(),
                                a.enc_pwd(),
                                &LoginSolverWrapper::new(a.login_type()),
                            );
                            session.ok()
                        })
                        .collect()
                } else {
                    // 列出所有账号。
                    AccountTable::get_sessions(&db).into_values().collect()
                };
                for session in sessions {
                    println!(
                        "{}, {}, {}",
                        session.get_uname(),
                        session.get_stu_name(),
                        session.get_uid()
                    );
                }
            }
            MainCommand::Courses { uid } => {
                let (sessions, _) = if let Some(uid_list_str) = &uid {
                    (
                        AccountTable::get_sessions_by_uid_list_str(&db, uid_list_str),
                        true,
                    )
                } else {
                    (AccountTable::get_sessions(&db), false)
                };
                // 获取课程信息。
                let courses =
                    cxlib::types::Course::get_courses(sessions.values()).unwrap_or_default();
                // 列出所有课程。
                for (c, _) in courses {
                    println!("{}", c);
                }
            }
            MainCommand::Locations { pretty, short } => {
                if short {
                    let locations = xdsign_data::LOCATIONS.iter();
                    for (_, location) in locations {
                        println!("{}", location,)
                    }
                } else {
                    // 列出所有位置。
                    let locations = xdsign_data::LOCATIONS.iter();
                    if pretty {
                        for (alias, location) in locations {
                            println!("位置: {}, 别名: {}", location, alias)
                        }
                    } else {
                        for (alias, location) in locations {
                            println!("{}${}", location, alias)
                        }
                    }
                }
            }
            MainCommand::List { course, all } => {
                let sessions = AccountTable::get_sessions(&db);
                if let Some(course) = course {
                    let courses = cxlib::types::Course::get_courses(sessions.values())
                        .unwrap_or_default()
                        .into_keys()
                        .map(|c| (c.get_id(), c))
                        .collect::<HashMap<_, _>>();
                    let (a, n) = courses
                        .get(&course)
                        .and_then(|course| {
                            sessions.values().next().and_then(|session| {
                                Activity::get_course_activities(&db, session, course, true).ok()
                            })
                        })
                        .map(|a| {
                            a.into_iter()
                                .filter_map(|k| match k {
                                    Activity::RawSign(k) => Some(k),
                                    Activity::Other(_) => None,
                                })
                                .partition(|k| k.is_valid())
                        })
                        .unwrap_or_else(|| (vec![], vec![]));
                    // 列出指定课程的有效签到。
                    for a in a {
                        if a.course.get_id() == course {
                            println!("{}", a.fmt_without_course_info());
                        }
                    }
                    if all {
                        // 列出指定课程的所有签到。
                        for a in n {
                            if a.course.get_id() == course {
                                println!("{}", a.fmt_without_course_info());
                            }
                        }
                    }
                } else {
                    let activities = Activity::get_all_activities(&db, sessions.values(), all)
                        .unwrap_or_else(|e| {
                            warn!("未能获取签到列表，错误信息：{e}.",);
                            Default::default()
                        });
                    let (available_sign_activities, other_sign_activities): (
                        Vec<RawSign>,
                        Vec<RawSign>,
                    ) = activities
                        .into_keys()
                        .filter_map(|k| match k {
                            Activity::RawSign(k) => Some(k),
                            Activity::Other(_) => None,
                        })
                        .partition(|a| a.is_valid());
                    // 列出所有有效签到。
                    for a in available_sign_activities {
                        println!("{}", a.as_inner());
                    }
                    if all {
                        // 列出所有签到。
                        for a in other_sign_activities {
                            println!("{}", a.as_inner());
                        }
                    } else {
                        warn!("{NOTICE}");
                    }
                }
            }
            MainCommand::WhereIsConfig => {
                println!(
                    "{}",
                    &cxlib::store::Dir::get_config_dir()
                        .into_os_string()
                        .to_string_lossy()
                        .to_string()
                );
            }
            MainCommand::Xddcc {
                uid: uid_list_str,
                previous,
                device_code,
                output,
                list,
                id,
                just_id,
            } => {
                xddcc::xddcc(
                    (uid_list_str, device_code, id),
                    output,
                    (&db, &multi),
                    (previous, just_id, list),
                );
            }
            #[cfg(feature = "clap_complete_command")]
            MainCommand::Completions { shell, output } => {
                if let Some(output) = output {
                    shell
                        .generate_to(&mut Args::command(), output)
                        .map_err(|e| warn!("文件写入出错，请检查路径是否正确！错误信息：{e}"))
                        .unwrap();
                } else {
                    shell.generate(&mut Args::command(), &mut stdout());
                }
            }
        }
    } else {
        let cli_args = cli::arg::CliArgs {
            location_str: location,
            image,
            signcode: code,
            #[cfg(any(target_os = "linux", target_os = "windows", target_os = "macos"))]
            precisely,
        };
        warn!("{NOTICE}");
        cli::do_sign(db, id, uid, cli_args).unwrap_or_else(|e| error!("签到失败！错误信息：{e}."));
    }
}<|MERGE_RESOLUTION|>--- conflicted
+++ resolved
@@ -22,12 +22,8 @@
 use cli::arg::{AccountSubCommand, Args, MainCommand};
 use cxlib::{
     activity::{Activity, RawSign},
-<<<<<<< HEAD
+    captcha::CaptchaType,
     default_impl::store::{AccountTable, DataBase, ExcludeTable},
-=======
-    captcha::CaptchaType,
-    default_impl::store::{AccountTable, AliasTable, DataBase, ExcludeTable, LocationTable},
->>>>>>> e4f03936
     sign::SignTrait,
     store::Dir,
     types::Location,
