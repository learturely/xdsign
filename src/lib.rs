--- conflicted
+++ resolved
@@ -20,25 +20,16 @@
 // static GLOBAL: tikv_jemallocator::Jemalloc = tikv_jemallocator::Jemalloc;
 use clap::CommandFactory;
 use cli::arg::{AccountSubCommand, Args, MainCommand};
-<<<<<<< HEAD
-use cxlib::login::{DefaultLoginSolver, LoginSolverTrait, LoginSolverWrapper, LoginSolvers};
-=======
->>>>>>> b09dadd4
 use cxlib::{
     activity::{Activity, RawSign},
     default_impl::store::{AccountTable, DataBase, ExcludeTable},
-    dir::Dir,
     sign::SignTrait,
-<<<<<<< HEAD
+    store::Dir,
     types::Location,
-    user::Session,
-=======
-    user::{DefaultLoginSolver, LoginSolverTrait, LoginSolverWrapper, Session},
->>>>>>> b09dadd4
+    user::{DefaultLoginSolver, LoginSolverTrait, LoginSolverWrapper, LoginSolvers, Session},
 };
 use log::{error, info, warn};
-use std::collections::HashMap;
-use std::io::stdout;
+use std::{collections::HashMap, io::stdout};
 use x_l4rs::IDSLoginImpl;
 use xdsign_data::LocationPreprocessor;
 
@@ -63,7 +54,6 @@
     let env = env_logger::Env::default().filter_or("RUST_LOG", "info");
     let mut builder = env_logger::Builder::from_env(env);
     builder.target(env_logger::Target::Stderr);
-<<<<<<< HEAD
     let logger = builder.build();
     let multi = indicatif::MultiProgress::new();
     indicatif_log_bridge::LogWrapper::new(multi.clone(), logger)
@@ -79,7 +69,11 @@
     Location::set_boxed_location_preprocessor(Box::new(LocationPreprocessor))
         .unwrap_or_else(|e| error!("{e}"));
     let login_solver = IDSLoginImpl::TARGET_LEARNING.get_login_solver(|a, b| {
-        cxlib::imageproc::find_sub_image(a, b, cxlib::imageproc::find_max_ncc)
+        Ok(cxlib::imageproc::find_sub_image(
+            a,
+            b,
+            cxlib::imageproc::slide_solvers::find_min_sum_of_squared_errors,
+        ))
     });
     let login_type = login_solver.login_type().to_owned();
     LoginSolvers::register(login_solver)
@@ -88,10 +82,6 @@
 pub fn run() {
     let multi = init_output();
     init_function();
-=======
-    builder.init();
-    cxlib::store::Dir::set_config_dir_info("TEST_CXSIGN", "up.workso", "Worksoup", "cxsign");
->>>>>>> b09dadd4
     let args = <Args as clap::Parser>::parse();
     let Args {
         command,
