// Copyright (C) 2024 worksoup <https://github.com/worksoup/>
//
// This program is free software: you can redistribute it and/or modify
// it under the terms of the GNU Affero General Public License as published
// by the Free Software Foundation, either version 3 of the License, or
// (at your option) any later version.
//
// This program is distributed in the hope that it will be useful,
// but WITHOUT ANY WARRANTY; without even the implied warranty of
// MERCHANTABILITY or FITNESS FOR A PARTICULAR PURPOSE.  See the
// GNU Affero General Public License for more details.
//
// You should have received a copy of the GNU Affero General Public License
// along with this program.  If not, see <https://www.gnu.org/licenses/>.

#![feature(ascii_char)]
#![feature(async_closure)]
#![feature(hash_set_entry)]
#![feature(map_try_insert)]
#![feature(let_chains)]

mod cli;
<<<<<<< HEAD
mod tools;
=======
>>>>>>> 29f824dc

// #[global_allocator]
// static GLOBAL: tikv_jemallocator::Jemalloc = tikv_jemallocator::Jemalloc;
use clap::CommandFactory;
use cli::arg::{AccountSubCommand, Args, MainCommand};
use cxlib::login::{DefaultLoginSolver, LoginSolverTrait, LoginSolverWrapper};
use cxlib::{
    activity::{Activity, RawSign},
    default_impl::store::{AccountTable, AliasTable, DataBase, ExcludeTable, LocationTable},
    sign::SignTrait,
    user::Session,
};
<<<<<<< HEAD
use cxsign::{
    store::{
        tables::{AccountTable, AliasTable, CourseTable, ExcludeTable, LocationTable},
        DataBase, DataBaseTableTrait,
    },
    utils::DIR,
    Activity, Course, SignTrait,
};
use log::warn;
=======
use log::{error, info, warn};
use std::collections::HashMap;
use std::io::stdout;

>>>>>>> 29f824dc
const NOTICE: &str = r#"
    
++++++++++++++++++++++++++++++++++++++++++++++++++++++++++++++++

    列出签到时会默认排除从未发过签到或最后一次签到在 160 天
    之前的课程。

    如有需要，请使用 `cxsign list -a` 命令强制列出所有签到
    或使用 `cxsign list -c <COURSE_ID>` 列出特定课程的签
    到，此时将会刷新排除列表。
<<<<<<< HEAD

    注意，`cxsign list -a` 耗时十几秒到数分钟不等。不过后者
    耗时较短。

=======

    注意，`cxsign list -a` 耗时十几秒到数分钟不等。不过后者
    耗时较短。

>>>>>>> 29f824dc
++++++++++++++++++++++++++++++++++++++++++++++++++++++++++++++++

"#;
fn main() {
    let env = env_logger::Env::default().filter_or("RUST_LOG", "info");
    let mut builder = env_logger::Builder::from_env(env);
<<<<<<< HEAD
    builder.target(env_logger::Target::Stdout);
    builder.init();
=======
    builder.target(env_logger::Target::Stderr);
    builder.init();
    cxlib::dir::Dir::set_config_dir_info("TEST_CXSIGN", "up.workso", "Worksoup", "cxsign");
>>>>>>> 29f824dc
    let args = <Args as clap::Parser>::parse();
    let Args {
        command,
        id,
        uid,
        location,
        image,
        code,
        precisely,
    } = args;
    let db = DataBase::default();
    db.add_table::<AccountTable>();
<<<<<<< HEAD
    db.add_table::<CourseTable>();
=======
>>>>>>> 29f824dc
    db.add_table::<ExcludeTable>();
    db.add_table::<AliasTable>();
    db.add_table::<LocationTable>();
    if let Some(sub_cmd) = command {
        match sub_cmd {
<<<<<<< HEAD
            MainCmds::Account { command, fresh } => {
                if let Some(acc_sub_cmd) = command {
                    match acc_sub_cmd {
                        AccCmds::Add { uname } => {
                            // 添加账号。
                            tools::添加账号(&db, uname, None);
                        }
                        AccCmds::Remove { uname, yes } => {
                            if !yes {
                                let ans = inquire::Confirm::new("是否删除？")
                                    .with_default(false)
                                    .prompt()
                                    .unwrap();
                                if !ans {
                                    return;
                                }
                            }
                            // 删除指定账号。
                            AccountTable::from_ref(&db).delete_account(&uname);
=======
            MainCommand::Account { command } => {
                match command {
                    AccountSubCommand::Add { uname, passwd } => {
                        let pwd = cxlib::utils::inquire_pwd(passwd);
                        let login_type_and_uname = uname.split_once(":");
                        let session = if let Some((login_type, uname)) = login_type_and_uname {
                            AccountTable::login(&db, uname.into(), pwd, login_type.into())
                        } else {
                            AccountTable::login(
                                &db,
                                uname.clone(),
                                pwd,
                                DefaultLoginSolver.login_type().into(),
                            )
                        };
                        // 添加账号。
                        match session {
                            Ok(session) => info!(
                                "添加账号 [{uname}]（用户名：{}）成功！",
                                session.get_stu_name()
                            ),
                            Err(e) => warn!("添加账号 [{uname}] 失败：{e}."),
                        };
                    }
                    AccountSubCommand::Remove { uid, yes } => {
                        if !yes {
                            let ans = inquire::Confirm::new("是否删除？")
                                .with_default(false)
                                .prompt()
                                .unwrap_or_else(|e| {
                                    warn!("无法识别输入：{e}.");
                                    false
                                });
                            if !ans {
                                return;
                            }
>>>>>>> 29f824dc
                        }
                        // 删除指定账号。
                        AccountTable::delete_account(&db, &uid);
                    }
                }
            }
            MainCommand::Accounts { fresh } => {
                let sessions: Vec<Session> = if fresh {
                    AccountTable::get_accounts(&db)
                        .into_iter()
                        .filter_map(|a| {
                            let session = Session::relogin(
                                a.uname(),
                                a.enc_pwd(),
                                &LoginSolverWrapper::new(a.login_type()),
                            );
                            session.ok()
                        })
                        .collect()
                } else {
<<<<<<< HEAD
                    let table = AccountTable::from_ref(&db);
                    let accounts = table.get_accounts();
                    if fresh {
                        for (uname, (ref enc_pwd, _)) in accounts {
                            table.delete_account(&uname);
                            tools::添加账号_使用加密过的密码_刷新时用_此时密码一定是存在的且为加密后的密码(&db, uname, enc_pwd);
                        }
                    }
                    // 列出所有账号。
                    let accounts = table.get_accounts();
                    for a in accounts {
                        println!("{}, {}", a.0, a.1 .1);
                    }
                }
            }
            MainCmds::Course { fresh } => {
                let table = CourseTable::from_ref(&db);
                if fresh {
                    // 重新获取课程信息并缓存。
                    let account_table = AccountTable::from_ref(&db);
                    let sessions = account_table.get_sessions();
                    CourseTable::delete(&db);
                    for (_, session) in sessions {
                        let courses = Course::get_courses(&session).unwrap();
                        for c in courses {
                            table.add_course_or(&c, |_, _| {});
                        }
                    }
                }
                // 列出所有课程。
                let courses = table.get_courses();
                for c in courses {
                    println!("{}", c.1);
=======
                    // 列出所有账号。
                    AccountTable::get_sessions(&db).into_values().collect()
                };
                for session in sessions {
                    println!(
                        "{}, {}, {}",
                        session.get_uname(),
                        session.get_stu_name(),
                        session.get_uid()
                    );
                }
            }
            MainCommand::Courses { uid } => {
                let (sessions, _) = if let Some(uid_list_str) = &uid {
                    (
                        AccountTable::get_sessions_by_uid_list_str(&db, uid_list_str),
                        true,
                    )
                } else {
                    (AccountTable::get_sessions(&db), false)
                };
                // 获取课程信息。
                let courses =
                    cxlib::types::Course::get_courses(sessions.values()).unwrap_or_default();
                // 列出所有课程。
                for (c, _) in courses {
                    println!("{}", c);
>>>>>>> 29f824dc
                }
            }
            MainCommand::Location { command } => {
                cli::location::parse_location_sub_command(&db, command)
            }
            MainCommand::Locations {
                global,
                course,
                pretty,
                short,
            } => {
                let course_id = course.or(if global { Some(-1) } else { None });
                if short {
                    let locations = if let Some(course_id) = course_id {
                        LocationTable::get_location_map_by_course(&db, course_id)
                    } else {
                        LocationTable::get_locations(&db)
                            .into_iter()
                            .map(|(k, v)| (k, v.1))
                            .collect()
                    };
                    for (_, location) in locations {
                        println!("{}", location,)
                    }
                } else if let Some(course_id) = course_id {
                    // 列出指定课程的位置。
                    let locations = LocationTable::get_location_map_by_course(&db, course_id);
                    if pretty {
                        for (location_id, location) in locations {
                            println!(
                                "位置id: {}, 位置: {},\n\t别名: {:?}",
                                location_id,
                                location,
                                AliasTable::get_aliases(&db, location_id)
                            )
                        }
                    } else {
                        for (location_id, location) in locations {
                            println!(
                                "{}${}${:?}",
                                location_id,
                                location,
                                AliasTable::get_aliases(&db, location_id)
                            )
                        }
                    }
                } else {
                    // 列出所有位置。
                    let locations = LocationTable::get_locations(&db);
                    if pretty {
                        for (location_id, (course_id, location)) in locations {
                            println!(
                                "位置id: {}, 课程号: {}, 位置: {},\n\t别名: {:?}",
                                location_id,
                                course_id,
                                location,
                                AliasTable::get_aliases(&db, location_id)
                            )
                        }
                    } else {
                        for (location_id, (course_id, location)) in locations {
                            println!(
                                "{}${}${}${:?}",
                                location_id,
                                course_id,
                                location,
                                AliasTable::get_aliases(&db, location_id)
                            )
                        }
                    }
                }
            }
<<<<<<< HEAD
            MainCmds::List { course, all } => {
                let sessions = AccountTable::from_ref(&db).get_sessions();
                if let Some(course) = course {
                    let (a, n) = if let Some(course) =
                        CourseTable::from_ref(&db).get_courses().get(&course)
                        && let Some(session) = sessions.values().next()
                        && let Ok((a, n, _)) = Activity::get_course_activities(
                            ExcludeTable::from_ref(&db),
                            session,
                            course,
                        ) {
                        (a, n)
=======
            MainCommand::List { course, all } => {
                let sessions = AccountTable::get_sessions(&db);
                if let Some(course) = course {
                    let courses = cxlib::types::Course::get_courses(sessions.values())
                        .unwrap_or_default()
                        .into_keys()
                        .map(|c| (c.get_id(), c))
                        .collect::<HashMap<_, _>>();
                    let (a, n) = if let Some(course) = courses.get(&course)
                        && let Some(session) = sessions.values().next()
                        && let Ok(a) = Activity::get_course_activities(&db, session, course)
                    {
                        a.into_iter()
                            .filter_map(|k| match k {
                                Activity::RawSign(k) => Some(k),
                                Activity::Other(_) => None,
                            })
                            .partition(|k| k.is_valid())
>>>>>>> 29f824dc
                    } else {
                        (vec![], vec![])
                    };
                    // 列出指定课程的有效签到。
                    for a in a {
                        if a.course.get_id() == course {
                            println!("{}", a.fmt_without_course_info());
                        }
                    }
                    if all {
                        // 列出指定课程的所有签到。
                        for a in n {
                            if a.course.get_id() == course {
                                println!("{}", a.fmt_without_course_info());
                            }
                        }
                    }
                } else {
<<<<<<< HEAD
                    let (available_sign_activities, other_sign_activities, _) =
                        Activity::get_all_activities(
                            ExcludeTable::from_ref(&db),
                            sessions.values().into_iter(),
                            all,
                        )
                        .unwrap();
                    // 列出所有有效签到。
                    for a in available_sign_activities {
                        println!("{}", a.0.as_inner());
=======
                    let activities = Activity::get_all_activities(&db, sessions.values(), all)
                        .unwrap_or_else(|e| {
                            warn!("未能获取签到列表，错误信息：{e}.",);
                            Default::default()
                        });
                    let (available_sign_activities, other_sign_activities): (
                        Vec<RawSign>,
                        Vec<RawSign>,
                    ) = activities
                        .into_keys()
                        .filter_map(|k| match k {
                            Activity::RawSign(k) => Some(k),
                            Activity::Other(_) => None,
                        })
                        .partition(|a| a.is_valid());
                    // 列出所有有效签到。
                    for a in available_sign_activities {
                        println!("{}", a.as_inner());
>>>>>>> 29f824dc
                    }
                    if all {
                        // 列出所有签到。
                        for a in other_sign_activities {
<<<<<<< HEAD
                            println!("{}", a.0.as_inner());
=======
                            println!("{}", a.as_inner());
>>>>>>> 29f824dc
                        }
                    } else {
                        warn!("{NOTICE}");
                    }
                }
            }
<<<<<<< HEAD
            MainCmds::WhereIsConfig => {
                println!("{}", &DIR.get_config_dir().to_str().unwrap());
=======
            MainCommand::WhereIsConfig => {
                println!(
                    "{}",
                    &cxlib::dir::Dir::get_config_dir()
                        .into_os_string()
                        .to_string_lossy()
                        .to_string()
                );
            }
            #[cfg(feature = "clap_complete_command")]
            MainCommand::Completions { shell, output } => {
                if let Some(output) = output {
                    shell
                        .generate_to(&mut Args::command(), output)
                        .map_err(|e| warn!("文件写入出错，请检查路径是否正确！错误信息：{e}"))
                        .unwrap();
                } else {
                    shell.generate(&mut Args::command(), &mut stdout());
                }
>>>>>>> 29f824dc
            }
        }
    } else {
        let cli_args = cli::arg::CliArgs {
            location_str: location,
            image,
            signcode: code,
            precisely,
        };
        warn!("{NOTICE}");
<<<<<<< HEAD
        cli::签到(db, active_id, accounts, 签到可能使用的信息).unwrap();
=======
        cli::do_sign(db, id, uid, cli_args).unwrap_or_else(|e| error!("签到失败！错误信息：{e}."));
>>>>>>> 29f824dc
    }
}<|MERGE_RESOLUTION|>--- conflicted
+++ resolved
@@ -20,10 +20,6 @@
 #![feature(let_chains)]
 
 mod cli;
-<<<<<<< HEAD
-mod tools;
-=======
->>>>>>> 29f824dc
 
 // #[global_allocator]
 // static GLOBAL: tikv_jemallocator::Jemalloc = tikv_jemallocator::Jemalloc;
@@ -36,22 +32,10 @@
     sign::SignTrait,
     user::Session,
 };
-<<<<<<< HEAD
-use cxsign::{
-    store::{
-        tables::{AccountTable, AliasTable, CourseTable, ExcludeTable, LocationTable},
-        DataBase, DataBaseTableTrait,
-    },
-    utils::DIR,
-    Activity, Course, SignTrait,
-};
-use log::warn;
-=======
 use log::{error, info, warn};
 use std::collections::HashMap;
 use std::io::stdout;
 
->>>>>>> 29f824dc
 const NOTICE: &str = r#"
     
 ++++++++++++++++++++++++++++++++++++++++++++++++++++++++++++++++
@@ -62,31 +46,19 @@
     如有需要，请使用 `cxsign list -a` 命令强制列出所有签到
     或使用 `cxsign list -c <COURSE_ID>` 列出特定课程的签
     到，此时将会刷新排除列表。
-<<<<<<< HEAD
 
     注意，`cxsign list -a` 耗时十几秒到数分钟不等。不过后者
     耗时较短。
 
-=======
-
-    注意，`cxsign list -a` 耗时十几秒到数分钟不等。不过后者
-    耗时较短。
-
->>>>>>> 29f824dc
 ++++++++++++++++++++++++++++++++++++++++++++++++++++++++++++++++
 
 "#;
 fn main() {
     let env = env_logger::Env::default().filter_or("RUST_LOG", "info");
     let mut builder = env_logger::Builder::from_env(env);
-<<<<<<< HEAD
-    builder.target(env_logger::Target::Stdout);
-    builder.init();
-=======
     builder.target(env_logger::Target::Stderr);
     builder.init();
     cxlib::dir::Dir::set_config_dir_info("TEST_CXSIGN", "up.workso", "Worksoup", "cxsign");
->>>>>>> 29f824dc
     let args = <Args as clap::Parser>::parse();
     let Args {
         command,
@@ -99,36 +71,11 @@
     } = args;
     let db = DataBase::default();
     db.add_table::<AccountTable>();
-<<<<<<< HEAD
-    db.add_table::<CourseTable>();
-=======
->>>>>>> 29f824dc
     db.add_table::<ExcludeTable>();
     db.add_table::<AliasTable>();
     db.add_table::<LocationTable>();
     if let Some(sub_cmd) = command {
         match sub_cmd {
-<<<<<<< HEAD
-            MainCmds::Account { command, fresh } => {
-                if let Some(acc_sub_cmd) = command {
-                    match acc_sub_cmd {
-                        AccCmds::Add { uname } => {
-                            // 添加账号。
-                            tools::添加账号(&db, uname, None);
-                        }
-                        AccCmds::Remove { uname, yes } => {
-                            if !yes {
-                                let ans = inquire::Confirm::new("是否删除？")
-                                    .with_default(false)
-                                    .prompt()
-                                    .unwrap();
-                                if !ans {
-                                    return;
-                                }
-                            }
-                            // 删除指定账号。
-                            AccountTable::from_ref(&db).delete_account(&uname);
-=======
             MainCommand::Account { command } => {
                 match command {
                     AccountSubCommand::Add { uname, passwd } => {
@@ -165,7 +112,6 @@
                             if !ans {
                                 return;
                             }
->>>>>>> 29f824dc
                         }
                         // 删除指定账号。
                         AccountTable::delete_account(&db, &uid);
@@ -186,41 +132,6 @@
                         })
                         .collect()
                 } else {
-<<<<<<< HEAD
-                    let table = AccountTable::from_ref(&db);
-                    let accounts = table.get_accounts();
-                    if fresh {
-                        for (uname, (ref enc_pwd, _)) in accounts {
-                            table.delete_account(&uname);
-                            tools::添加账号_使用加密过的密码_刷新时用_此时密码一定是存在的且为加密后的密码(&db, uname, enc_pwd);
-                        }
-                    }
-                    // 列出所有账号。
-                    let accounts = table.get_accounts();
-                    for a in accounts {
-                        println!("{}, {}", a.0, a.1 .1);
-                    }
-                }
-            }
-            MainCmds::Course { fresh } => {
-                let table = CourseTable::from_ref(&db);
-                if fresh {
-                    // 重新获取课程信息并缓存。
-                    let account_table = AccountTable::from_ref(&db);
-                    let sessions = account_table.get_sessions();
-                    CourseTable::delete(&db);
-                    for (_, session) in sessions {
-                        let courses = Course::get_courses(&session).unwrap();
-                        for c in courses {
-                            table.add_course_or(&c, |_, _| {});
-                        }
-                    }
-                }
-                // 列出所有课程。
-                let courses = table.get_courses();
-                for c in courses {
-                    println!("{}", c.1);
-=======
                     // 列出所有账号。
                     AccountTable::get_sessions(&db).into_values().collect()
                 };
@@ -248,7 +159,6 @@
                 // 列出所有课程。
                 for (c, _) in courses {
                     println!("{}", c);
->>>>>>> 29f824dc
                 }
             }
             MainCommand::Location { command } => {
@@ -321,20 +231,6 @@
                     }
                 }
             }
-<<<<<<< HEAD
-            MainCmds::List { course, all } => {
-                let sessions = AccountTable::from_ref(&db).get_sessions();
-                if let Some(course) = course {
-                    let (a, n) = if let Some(course) =
-                        CourseTable::from_ref(&db).get_courses().get(&course)
-                        && let Some(session) = sessions.values().next()
-                        && let Ok((a, n, _)) = Activity::get_course_activities(
-                            ExcludeTable::from_ref(&db),
-                            session,
-                            course,
-                        ) {
-                        (a, n)
-=======
             MainCommand::List { course, all } => {
                 let sessions = AccountTable::get_sessions(&db);
                 if let Some(course) = course {
@@ -353,7 +249,6 @@
                                 Activity::Other(_) => None,
                             })
                             .partition(|k| k.is_valid())
->>>>>>> 29f824dc
                     } else {
                         (vec![], vec![])
                     };
@@ -372,18 +267,6 @@
                         }
                     }
                 } else {
-<<<<<<< HEAD
-                    let (available_sign_activities, other_sign_activities, _) =
-                        Activity::get_all_activities(
-                            ExcludeTable::from_ref(&db),
-                            sessions.values().into_iter(),
-                            all,
-                        )
-                        .unwrap();
-                    // 列出所有有效签到。
-                    for a in available_sign_activities {
-                        println!("{}", a.0.as_inner());
-=======
                     let activities = Activity::get_all_activities(&db, sessions.values(), all)
                         .unwrap_or_else(|e| {
                             warn!("未能获取签到列表，错误信息：{e}.",);
@@ -402,26 +285,17 @@
                     // 列出所有有效签到。
                     for a in available_sign_activities {
                         println!("{}", a.as_inner());
->>>>>>> 29f824dc
                     }
                     if all {
                         // 列出所有签到。
                         for a in other_sign_activities {
-<<<<<<< HEAD
-                            println!("{}", a.0.as_inner());
-=======
                             println!("{}", a.as_inner());
->>>>>>> 29f824dc
                         }
                     } else {
                         warn!("{NOTICE}");
                     }
                 }
             }
-<<<<<<< HEAD
-            MainCmds::WhereIsConfig => {
-                println!("{}", &DIR.get_config_dir().to_str().unwrap());
-=======
             MainCommand::WhereIsConfig => {
                 println!(
                     "{}",
@@ -441,7 +315,6 @@
                 } else {
                     shell.generate(&mut Args::command(), &mut stdout());
                 }
->>>>>>> 29f824dc
             }
         }
     } else {
@@ -452,10 +325,6 @@
             precisely,
         };
         warn!("{NOTICE}");
-<<<<<<< HEAD
-        cli::签到(db, active_id, accounts, 签到可能使用的信息).unwrap();
-=======
         cli::do_sign(db, id, uid, cli_args).unwrap_or_else(|e| error!("签到失败！错误信息：{e}."));
->>>>>>> 29f824dc
     }
 }