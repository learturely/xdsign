--- conflicted
+++ resolved
@@ -26,13 +26,8 @@
 // static GLOBAL: tikv_jemallocator::Jemalloc = tikv_jemallocator::Jemalloc;
 use clap::CommandFactory;
 use cli::arg::{AccountSubCommand, Args, MainCommand};
-<<<<<<< HEAD
-use cxsign::login::{DefaultLoginSolver, LoginSolverTrait, LoginSolverWrapper, LoginSolvers};
-use cxsign::{
-=======
-use cxlib::login::{DefaultLoginSolver, LoginSolverTrait, LoginSolverWrapper};
+use cxlib::login::{DefaultLoginSolver, LoginSolverTrait, LoginSolverWrapper, LoginSolvers};
 use cxlib::{
->>>>>>> e7e5cc45
     activity::{Activity, RawSign},
     default_impl::store::{AccountTable, DataBase, ExcludeTable},
     dir::Dir,
@@ -42,12 +37,9 @@
 };
 use log::{error, info, warn};
 use std::collections::HashMap;
-<<<<<<< HEAD
 use x_l4rs::XL4rsLoginSolver;
 use xdsign_data::LocationPreprocessor;
-=======
 use std::io::stdout;
->>>>>>> e7e5cc45
 
 const NOTICE: &str = r#"
     
@@ -70,7 +62,6 @@
     let env = env_logger::Env::default().filter_or("RUST_LOG", "info");
     let mut builder = env_logger::Builder::from_env(env);
     // builder.target(env_logger::Target::Stdout);
-<<<<<<< HEAD
     let logger = builder.build();
     let multi = indicatif::MultiProgress::new();
     indicatif_log_bridge::LogWrapper::new(multi.clone(), logger)
@@ -93,10 +84,6 @@
 fn main() {
     let multi = init_output();
     init_function();
-=======
-    builder.init();
-    cxlib::dir::Dir::set_config_dir_info("TEST_CXSIGN", "up.workso", "Worksoup", "cxsign");
->>>>>>> e7e5cc45
     let args = <Args as clap::Parser>::parse();
     let Args {
         command,
@@ -298,7 +285,6 @@
                         .to_string()
                 );
             }
-<<<<<<< HEAD
             MainCommand::Xddcc {
                 accounts,
                 this,
@@ -314,7 +300,7 @@
                     (&db, &multi),
                     (this, just_id, list),
                 );
-=======
+            }
             MainCommand::Completions { shell, output } => {
                 if let Some(output) = output {
                     shell
@@ -324,7 +310,6 @@
                 } else {
                     shell.generate(&mut Args::command(), &mut stdout());
                 }
->>>>>>> e7e5cc45
             }
         }
     } else {
