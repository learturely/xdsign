--- conflicted
+++ resolved
@@ -1,326 +1,3 @@
-<<<<<<< HEAD
-// Copyright (C) 2024 worksoup <https://github.com/worksoup/>
-//
-// This program is free software: you can redistribute it and/or modify
-// it under the terms of the GNU Affero General Public License as published
-// by the Free Software Foundation, either version 3 of the License, or
-// (at your option) any later version.
-//
-// This program is distributed in the hope that it will be useful,
-// but WITHOUT ANY WARRANTY; without even the implied warranty of
-// MERCHANTABILITY or FITNESS FOR A PARTICULAR PURPOSE.  See the
-// GNU Affero General Public License for more details.
-//
-// You should have received a copy of the GNU Affero General Public License
-// along with this program.  If not, see <https://www.gnu.org/licenses/>.
-
-#![feature(ascii_char)]
-#![feature(async_closure)]
-#![feature(hash_set_entry)]
-#![feature(map_try_insert)]
-#![feature(let_chains)]
-
-mod cli;
-mod xddcc;
-
-// #[global_allocator]
-// static GLOBAL: tikv_jemallocator::Jemalloc = tikv_jemallocator::Jemalloc;
-use clap::CommandFactory;
-use cli::arg::{AccountSubCommand, Args, MainCommand};
-use cxlib::login::{DefaultLoginSolver, LoginSolverTrait, LoginSolverWrapper, LoginSolvers};
-use cxlib::{
-    activity::{Activity, RawSign},
-    default_impl::store::{AccountTable, DataBase, ExcludeTable},
-    dir::Dir,
-    sign::SignTrait,
-    types::Location,
-    user::Session,
-};
-use log::{error, info, warn};
-use std::collections::HashMap;
-use std::io::stdout;
-use x_l4rs::IDSLoginImpl;
-use xdsign_data::LocationPreprocessor;
-
-const NOTICE: &str = r#"
-    
-++++++++++++++++++++++++++++++++++++++++++++++++++++++++++++++++
-
-    列出签到时会默认排除从未发过签到或最后一次签到在 160 天
-    之前的课程。
-
-    如有需要，请使用 `cxsign list -a` 命令强制列出所有签到
-    或使用 `cxsign list -c <COURSE_ID>` 列出特定课程的签
-    到，此时将会刷新排除列表。
-
-    注意，`cxsign list -a` 耗时十几秒到数分钟不等。不过后者
-    耗时较短。
-
-++++++++++++++++++++++++++++++++++++++++++++++++++++++++++++++++
-
-"#;
-fn init_output() -> indicatif::MultiProgress {
-    let env = env_logger::Env::default().filter_or("RUST_LOG", "info");
-    let mut builder = env_logger::Builder::from_env(env);
-    builder.target(env_logger::Target::Stderr);
-    let logger = builder.build();
-    let multi = indicatif::MultiProgress::new();
-    indicatif_log_bridge::LogWrapper::new(multi.clone(), logger)
-        .try_init()
-        .unwrap_or_else(|e| {
-            error!("日志初始化失败。错误信息：{e}.");
-            panic!()
-        });
-    multi
-}
-fn init_function() {
-    Dir::set_config_dir_info("TEST_XDSIGN", "rt.lea", "Leart", "xdsign");
-    Location::set_boxed_location_preprocessor(Box::new(LocationPreprocessor))
-        .unwrap_or_else(|e| error!("{e}"));
-    let login_solver = IDSLoginImpl::TARGET_LEARNING.get_login_solver(|a, b| {
-        cxlib::imageproc::find_sub_image(a, b, cxlib::imageproc::find_max_ncc)
-    });
-    let login_type = login_solver.login_type().to_owned();
-    LoginSolvers::register(login_solver)
-        .unwrap_or_else(|_| warn!("登录协议 `{login_type}` 注册失败！"));
-}
 fn main() {
-    let multi = init_output();
-    init_function();
-    let args = <Args as clap::Parser>::parse();
-    let Args {
-        command,
-        id,
-        uid,
-        location,
-        image,
-        code,
-        precisely,
-    } = args;
-    let db = DataBase::default();
-    db.add_table::<AccountTable>();
-    db.add_table::<ExcludeTable>();
-    if let Some(sub_cmd) = command {
-        match sub_cmd {
-            MainCommand::Account { command } => {
-                match command {
-                    AccountSubCommand::Add { uname, passwd } => {
-                        let pwd = cxlib::utils::inquire_pwd(passwd);
-                        let login_type_and_uname = uname.split_once(":");
-                        let session = if let Some((login_type, uname)) = login_type_and_uname {
-                            AccountTable::login(&db, uname.into(), pwd, login_type.into())
-                        } else {
-                            AccountTable::login(
-                                &db,
-                                uname.clone(),
-                                pwd,
-                                DefaultLoginSolver.login_type().into(),
-                            )
-                        };
-                        // 添加账号。
-                        match session {
-                            Ok(session) => info!(
-                                "添加账号 [{uname}]（用户名：{}）成功！",
-                                session.get_stu_name()
-                            ),
-                            Err(e) => warn!("添加账号 [{uname}] 失败：{e}."),
-                        };
-                    }
-                    AccountSubCommand::Remove { uid, yes } => {
-                        if !yes {
-                            let ans = inquire::Confirm::new("是否删除？")
-                                .with_default(false)
-                                .prompt()
-                                .unwrap_or_else(|e| {
-                                    warn!("无法识别输入：{e}.");
-                                    false
-                                });
-                            if !ans {
-                                return;
-                            }
-                        }
-                        // 删除指定账号。
-                        AccountTable::delete_account(&db, &uid);
-                    }
-                }
-            }
-            MainCommand::Accounts { fresh } => {
-                let sessions: Vec<Session> = if fresh {
-                    AccountTable::get_accounts(&db)
-                        .into_iter()
-                        .filter_map(|a| {
-                            let session = Session::relogin(
-                                a.uname(),
-                                a.enc_pwd(),
-                                &LoginSolverWrapper::new(a.login_type()),
-                            );
-                            session.ok()
-                        })
-                        .collect()
-                } else {
-                    // 列出所有账号。
-                    AccountTable::get_sessions(&db).into_values().collect()
-                };
-                for session in sessions {
-                    println!(
-                        "{}, {}, {}",
-                        session.get_uname(),
-                        session.get_stu_name(),
-                        session.get_uid()
-                    );
-                }
-            }
-            MainCommand::Courses { uid } => {
-                let (sessions, _) = if let Some(uid_list_str) = &uid {
-                    (
-                        AccountTable::get_sessions_by_uid_list_str(&db, uid_list_str),
-                        true,
-                    )
-                } else {
-                    (AccountTable::get_sessions(&db), false)
-                };
-                // 获取课程信息。
-                let courses =
-                    cxlib::types::Course::get_courses(sessions.values()).unwrap_or_default();
-                // 列出所有课程。
-                for (c, _) in courses {
-                    println!("{}", c);
-                }
-            }
-            MainCommand::Locations { pretty, short } => {
-                if short {
-                    let locations = xdsign_data::LOCATIONS.iter();
-                    for (_, location) in locations {
-                        println!("{}", location,)
-                    }
-                } else {
-                    // 列出所有位置。
-                    let locations = xdsign_data::LOCATIONS.iter();
-                    if pretty {
-                        for (alias, location) in locations {
-                            println!("位置: {}, 别名: {}", location, alias)
-                        }
-                    } else {
-                        for (alias, location) in locations {
-                            println!("{}${}", location, alias)
-                        }
-                    }
-                }
-            }
-            MainCommand::List { course, all } => {
-                let sessions = AccountTable::get_sessions(&db);
-                if let Some(course) = course {
-                    let courses = cxlib::types::Course::get_courses(sessions.values())
-                        .unwrap_or_default()
-                        .into_keys()
-                        .map(|c| (c.get_id(), c))
-                        .collect::<HashMap<_, _>>();
-                    let (a, n) = if let Some(course) = courses.get(&course)
-                        && let Some(session) = sessions.values().next()
-                        && let Ok(a) = Activity::get_course_activities(&db, session, course)
-                    {
-                        a.into_iter()
-                            .filter_map(|k| match k {
-                                Activity::RawSign(k) => Some(k),
-                                Activity::Other(_) => None,
-                            })
-                            .partition(|k| k.is_valid())
-                    } else {
-                        (vec![], vec![])
-                    };
-                    // 列出指定课程的有效签到。
-                    for a in a {
-                        if a.course.get_id() == course {
-                            println!("{}", a.fmt_without_course_info());
-                        }
-                    }
-                    if all {
-                        // 列出指定课程的所有签到。
-                        for a in n {
-                            if a.course.get_id() == course {
-                                println!("{}", a.fmt_without_course_info());
-                            }
-                        }
-                    }
-                } else {
-                    let activities = Activity::get_all_activities(&db, sessions.values(), all)
-                        .unwrap_or_else(|e| {
-                            warn!("未能获取签到列表，错误信息：{e}.",);
-                            Default::default()
-                        });
-                    let (available_sign_activities, other_sign_activities): (
-                        Vec<RawSign>,
-                        Vec<RawSign>,
-                    ) = activities
-                        .into_keys()
-                        .filter_map(|k| match k {
-                            Activity::RawSign(k) => Some(k),
-                            Activity::Other(_) => None,
-                        })
-                        .partition(|a| a.is_valid());
-                    // 列出所有有效签到。
-                    for a in available_sign_activities {
-                        println!("{}", a.as_inner());
-                    }
-                    if all {
-                        // 列出所有签到。
-                        for a in other_sign_activities {
-                            println!("{}", a.as_inner());
-                        }
-                    } else {
-                        warn!("{NOTICE}");
-                    }
-                }
-            }
-            MainCommand::WhereIsConfig => {
-                println!(
-                    "{}",
-                    &cxlib::dir::Dir::get_config_dir()
-                        .into_os_string()
-                        .to_string_lossy()
-                        .to_string()
-                );
-            }
-            MainCommand::Xddcc {
-                uid: uid_list_str,
-                previous,
-                device_code,
-                output,
-                list,
-                id,
-                just_id,
-            } => {
-                xddcc::xddcc(
-                    (uid_list_str, device_code, id),
-                    output,
-                    (&db, &multi),
-                    (previous, just_id, list),
-                );
-            }
-            #[cfg(feature = "clap_complete_command")]
-            MainCommand::Completions { shell, output } => {
-                if let Some(output) = output {
-                    shell
-                        .generate_to(&mut Args::command(), output)
-                        .map_err(|e| warn!("文件写入出错，请检查路径是否正确！错误信息：{e}"))
-                        .unwrap();
-                } else {
-                    shell.generate(&mut Args::command(), &mut stdout());
-                }
-            }
-        }
-    } else {
-        let cli_args = cli::arg::CliArgs {
-            location_str: location,
-            image,
-            signcode: code,
-            precisely,
-        };
-        warn!("{NOTICE}");
-        cli::do_sign(db, id, uid, cli_args).unwrap_or_else(|e| error!("签到失败！错误信息：{e}."));
-    }
-=======
-fn main() {
-    cxsign::run()
->>>>>>> 2487ac9c
+    xdsign::run()
 }