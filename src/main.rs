--- conflicted
+++ resolved
@@ -21,10 +21,7 @@
 #![feature(let_chains)]
 
 mod cli;
-<<<<<<< HEAD
 mod xddcc;
-=======
->>>>>>> c1eff374
 
 // #[global_allocator]
 // static GLOBAL: tikv_jemallocator::Jemalloc = tikv_jemallocator::Jemalloc;s
@@ -38,12 +35,9 @@
     Activity, SignTrait,
 };
 use log::{error, info, warn};
-<<<<<<< HEAD
+use std::collections::HashMap;
 use xdsign_data::LocationPreprocessor;
 
-=======
-use std::collections::HashMap;
->>>>>>> c1eff374
 const NOTICE: &str = r#"
     
 ++++++++++++++++++++++++++++++++++++++++++++++++++++++++++++++++
