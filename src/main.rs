// Copyright (C) 2024 worksoup <https://github.com/worksoup/>
//
// This program is free software: you can redistribute it and/or modify
// it under the terms of the GNU Affero General Public License as published
// by the Free Software Foundation, either version 3 of the License, or
// (at your option) any later version.
//
// This program is distributed in the hope that it will be useful,
// but WITHOUT ANY WARRANTY; without even the implied warranty of
// MERCHANTABILITY or FITNESS FOR A PARTICULAR PURPOSE.  See the
// GNU Affero General Public License for more details.
//
// You should have received a copy of the GNU Affero General Public License
// along with this program.  If not, see <https://www.gnu.org/licenses/>.

#![feature(ascii_char)]
#![feature(lint_reasons)]
#![feature(async_closure)]
#![feature(hash_set_entry)]
#![feature(map_try_insert)]
#![feature(let_chains)]

mod cli;
mod tools;

// #[global_allocator]
// static GLOBAL: tikv_jemallocator::Jemalloc = tikv_jemallocator::Jemalloc;
use cli::{
    arg::{AccCmds, Args, MainCmds},
    location::LocationCliArgs,
};
use cxsign::{
    store::{
        tables::{AccountTable, AliasTable, CourseTable, ExcludeTable, LocationTable},
        DataBase, DataBaseTableTrait,
    },
    utils::DIR,
    Activity, Course, SignTrait,
};
<<<<<<< HEAD
use log::warn;
use xdsign_data::LocationPreprocessor;

=======
use log::{info, warn};
>>>>>>> 580b95ad
const NOTICE: &str = r#"
    
++++++++++++++++++++++++++++++++++++++++++++++++++++++++++++++++

    列出签到时会默认排除从未发过签到或最后一次签到在 160 天
    之前的课程。

    如有需要，请使用 `cxsign list -a` 命令强制列出所有签到
    或使用 `cxsign list -c <COURSE_ID>` 列出特定课程的签
    到，此时将会刷新排除列表。

    注意，`cxsign list -a` 耗时十几秒到数分钟不等。不过后者
    耗时较短。

++++++++++++++++++++++++++++++++++++++++++++++++++++++++++++++++

"#;

fn main() {
    let env = env_logger::Env::default().filter_or("RUST_LOG", "info");
    let mut builder = env_logger::Builder::from_env(env);
    builder.target(env_logger::Target::Stdout);
    builder.init();
    cxsign::utils::set_boxed_location_preprocessor(Box::new(LocationPreprocessor));
    let args = <Args as clap::Parser>::parse();
    let Args {
        command,
        active_id,
        accounts,
        location,
        image,
        signcode,
        precisely,
    } = args;
    let db = DataBase::default();
    db.add_table::<AccountTable>();
    db.add_table::<CourseTable>();
    db.add_table::<ExcludeTable>();
    db.add_table::<AliasTable>();
    db.add_table::<LocationTable>();
    if let Some(sub_cmd) = command {
        match sub_cmd {
            MainCmds::Account { command, fresh } => {
                if let Some(acc_sub_cmd) = command {
                    match acc_sub_cmd {
                        AccCmds::Add { uname } => {
                            // 添加账号。
                            tools::inquire_pwd_and_add_account(&db, uname, None);
                        }
                        AccCmds::Remove { uname, yes } => {
                            if !yes {
                                let ans = inquire::Confirm::new("是否删除？")
                                    .with_default(false)
                                    .prompt()
                                    .unwrap();
                                if !ans {
                                    return;
                                }
                            }
                            // 删除指定账号。
                            AccountTable::from_ref(&db).delete_account(&uname);
                        }
                    }
                } else {
                    let table = AccountTable::from_ref(&db);
                    let accounts = table.get_accounts();
                    if fresh {
                        for (uname, (ref enc_pwd, _)) in accounts {
                            table.delete_account(&uname);
                            tools::add_account_by_enc_pwd_when_fresh(&db, uname, enc_pwd);
                        }
                    }
                    // 列出所有账号。
                    let accounts = table.get_accounts();
                    for a in accounts {
<<<<<<< HEAD
                        println!("{}, {}", a.0, a.1.1);
=======
                        info!("{}, {}", a.0, a.1 .1);
>>>>>>> 580b95ad
                    }
                }
            }
            MainCmds::Course { fresh } => {
                let table = CourseTable::from_ref(&db);
                if fresh {
                    // 重新获取课程信息并缓存。
                    let account_table = AccountTable::from_ref(&db);
                    let sessions = account_table.get_sessions();
                    CourseTable::delete(&db);
                    for (_, session) in sessions {
                        let courses = Course::get_courses(&session).unwrap();
                        for c in courses {
                            table.add_course_or(&c, |_, _| {});
                        }
                    }
                }
                // 列出所有课程。
                let courses = table.get_courses();
                for c in courses {
                    info!("{}", c.1);
                }
            }
            MainCmds::Location {
                location_id,
                list,
                new,
                import,
                export,
                alias,
                remove,
                remove_locations,
                remove_aliases,
                course,
                global,
                yes,
            } => {
                let args = LocationCliArgs {
                    location_id,
                    list,
                    new,
                    import,
                    export,
                    alias,
                    remove,
                    remove_locations,
                    remove_aliases,
                    course,
                    global,
                    yes,
                };
                cli::location::location(&db, args)
            }
            MainCmds::List { course, all } => {
                let sessions = AccountTable::from_ref(&db).get_sessions();
                if let Some(course) = course {
                    let (a, n) = if let Some(course) =
                        CourseTable::from_ref(&db).get_courses().get(&course)
                        && let Some(session) = sessions.values().next()
                        && let Ok((a, n, _)) = Activity::get_course_activities(
                        ExcludeTable::from_ref(&db),
                        session,
                        course,
                    ) {
                        (a, n)
                    } else {
                        (vec![], vec![])
                    };
                    // 列出指定课程的有效签到。
                    for a in a {
                        if a.course.get_id() == course {
                            info!("{}", a.fmt_without_course_info());
                        }
                    }
                    if all {
                        // 列出指定课程的所有签到。
                        for a in n {
                            if a.course.get_id() == course {
                                info!("{}", a.fmt_without_course_info());
                            }
                        }
                    }
                } else {
                    let (available_sign_activities, other_sign_activities, _) =
                        Activity::get_all_activities(
                            ExcludeTable::from_ref(&db),
                            sessions.values(),
                            all,
                        )
                            .unwrap();
                    // 列出所有有效签到。
                    for a in available_sign_activities {
                        info!("{}", a.0.as_inner());
                    }
                    if all {
                        // 列出所有签到。
                        for a in other_sign_activities {
                            info!("{}", a.0.as_inner());
                        }
                    } else {
                        warn!("{NOTICE}");
                    }
                }
            }
            MainCmds::WhereIsConfig => {
                info!("{}", &DIR.get_config_dir().to_str().unwrap());
            }
        }
    } else {
        let cli_args = cli::arg::CliArgs {
            location_str: location,
            image,
            signcode,
            precisely,
        };
        warn!("{NOTICE}");
        cli::do_sign(db, active_id, accounts, cli_args).unwrap();
    }
}<|MERGE_RESOLUTION|>--- conflicted
+++ resolved
@@ -37,13 +37,9 @@
     utils::DIR,
     Activity, Course, SignTrait,
 };
-<<<<<<< HEAD
-use log::warn;
+use log::{info, warn};
 use xdsign_data::LocationPreprocessor;
 
-=======
-use log::{info, warn};
->>>>>>> 580b95ad
 const NOTICE: &str = r#"
     
 ++++++++++++++++++++++++++++++++++++++++++++++++++++++++++++++++
@@ -119,11 +115,7 @@
                     // 列出所有账号。
                     let accounts = table.get_accounts();
                     for a in accounts {
-<<<<<<< HEAD
-                        println!("{}, {}", a.0, a.1.1);
-=======
                         info!("{}, {}", a.0, a.1 .1);
->>>>>>> 580b95ad
                     }
                 }
             }
@@ -184,10 +176,10 @@
                         CourseTable::from_ref(&db).get_courses().get(&course)
                         && let Some(session) = sessions.values().next()
                         && let Ok((a, n, _)) = Activity::get_course_activities(
-                        ExcludeTable::from_ref(&db),
-                        session,
-                        course,
-                    ) {
+                            ExcludeTable::from_ref(&db),
+                            session,
+                            course,
+                        ) {
                         (a, n)
                     } else {
                         (vec![], vec![])
@@ -213,7 +205,7 @@
                             sessions.values(),
                             all,
                         )
-                            .unwrap();
+                        .unwrap();
                     // 列出所有有效签到。
                     for a in available_sign_activities {
                         info!("{}", a.0.as_inner());
