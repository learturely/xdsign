--- conflicted
+++ resolved
@@ -23,18 +23,15 @@
 mod xddcc;
 
 // #[global_allocator]
-// static GLOBAL: tikv_jemallocator::Jemalloc = tikv_jemallocator::Jemalloc;s
+// static GLOBAL: tikv_jemallocator::Jemalloc = tikv_jemallocator::Jemalloc;
 use cli::arg::{AccountSubCommand, Args, MainCommand};
 use cxsign::{
     activity::{Activity, RawSign},
     default_impl::store::{AccountTable, DataBase, ExcludeTable, UnameAndEncPwdPair},
     dir::Dir,
     sign::SignTrait,
-<<<<<<< HEAD
     types::Location,
-=======
     user::Session,
->>>>>>> 88ce0596
 };
 use log::{error, info, warn};
 use std::collections::HashMap;
@@ -57,7 +54,6 @@
 ++++++++++++++++++++++++++++++++++++++++++++++++++++++++++++++++
 
 "#;
-
 fn main() {
     let env = env_logger::Env::default().filter_or("RUST_LOG", "info");
     let mut builder = env_logger::Builder::from_env(env);
