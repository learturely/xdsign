--- conflicted
+++ resolved
@@ -61,8 +61,7 @@
 fn init_output() -> indicatif::MultiProgress {
     let env = env_logger::Env::default().filter_or("RUST_LOG", "info");
     let mut builder = env_logger::Builder::from_env(env);
-<<<<<<< HEAD
-    // builder.target(env_logger::Target::Stdout);
+    builder.target(env_logger::Target::Stderr);
     let logger = builder.build();
     let multi = indicatif::MultiProgress::new();
     indicatif_log_bridge::LogWrapper::new(multi.clone(), logger)
@@ -87,11 +86,6 @@
 fn main() {
     let multi = init_output();
     init_function();
-=======
-    builder.target(env_logger::Target::Stderr);
-    builder.init();
-    cxlib::dir::Dir::set_config_dir_info("TEST_CXSIGN", "up.workso", "Worksoup", "cxsign");
->>>>>>> a77c19b3
     let args = <Args as clap::Parser>::parse();
     let Args {
         command,
@@ -298,7 +292,6 @@
                         .to_string()
                 );
             }
-<<<<<<< HEAD
             MainCommand::Xddcc {
                 accounts,
                 previous,
@@ -315,10 +308,7 @@
                     (previous, just_id, list),
                 );
             }
-            #[cfg(feature = "completions")]
-=======
             #[cfg(feature = "clap_complete_command")]
->>>>>>> a77c19b3
             MainCommand::Completions { shell, output } => {
                 if let Some(output) = output {
                     shell
